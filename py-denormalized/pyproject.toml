--- conflicted
+++ resolved
@@ -11,10 +11,7 @@
 dependencies = [
     "pyarrow>=17.0.0",
     "datafusion>=40.1.0",
-<<<<<<< HEAD
     "pip>=24.3.1",
-=======
->>>>>>> f6526897
 ]
 
 [project.optional-dependencies]
