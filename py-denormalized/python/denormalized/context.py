from denormalized._d_internal import PyContext
from .data_stream import DataStream


class Context:
    """A context manager for handling data stream operations.

<<<<<<< HEAD
    This class provides functionality to create and manage data streams
    from various sources like Kafka topics.
    """

    def __init__(self) -> None:
        """Initializes a new Context instance with PyContext."""
        self.ctx = PyContext()

    def __repr__(self):
        """Returns the string representation of the PyContext object.

        Returns:
            str: String representation of the underlying PyContext.
=======
    This class provides an interface for creating and managing data streams,
    particularly for working with Kafka topics and stream processing.

    Attributes:
        ctx: Internal PyContext instance managing Rust-side operations
    """

    def __init__(self) -> None:
        """Initialize a new Context instance."""
        self.ctx = PyContext()

    def __repr__(self):
        """Return a string representation of the Context object.

        Returns:
            str: A detailed string representation of the context
>>>>>>> f6526897
        """
        return self.ctx.__repr__()

    def __str__(self):
<<<<<<< HEAD
        """Returns the string representation of the PyContext object.

        Returns:
            str: String representation of the underlying PyContext.
=======
        """Return a readable string description of the Context object.

        Returns:
            str: A human-readable string description
>>>>>>> f6526897
        """
        return self.ctx.__str__()

    def from_topic(
        self,
        topic: str,
        sample_json: str,
        bootstrap_servers: str,
        timestamp_column: str | None = None,
        group_id: str = "default_group",
    ) -> DataStream:
<<<<<<< HEAD
        """Creates a new DataStream from a Kafka topic.

        Args:
            topic: The name of the Kafka topic to consume from.
            sample_json: A sample JSON string representing the expected message format.
            bootstrap_servers: Comma-separated list of Kafka broker addresses.
            timestamp_column: Optional column name containing message timestamps. If this is not specified it will default to using the kafka timestamp the message was received at.
            group_id: Kafka consumer group ID, defaults to "default_group".

        Returns:
            DataStream: A new DataStream instance connected to the specified topic.
=======
        """Create a new DataStream from a Kafka topic.

        Args:
            topic: Name of the Kafka topic to consume from
            sample_json: Sample JSON string representing the expected message format
            bootstrap_servers: Comma-separated list of Kafka broker addresses
            timestamp_column: Column name containing event timestamps
            group_id: Kafka consumer group ID (defaults to "default_group")

        Returns:
            DataStream: A new DataStream instance configured for the specified topic

        Raises:
            ValueError: If the topic name is empty or invalid
            ConnectionError: If unable to connect to Kafka brokers
>>>>>>> f6526897
        """
        py_ds = self.ctx.from_topic(
            topic,
            sample_json,
            bootstrap_servers,
            group_id,
            timestamp_column,
        )
        ds = DataStream(py_ds)
        return ds<|MERGE_RESOLUTION|>--- conflicted
+++ resolved
@@ -1,11 +1,9 @@
 from denormalized._d_internal import PyContext
 from .data_stream import DataStream
 
-
 class Context:
     """A context manager for handling data stream operations.
-
-<<<<<<< HEAD
+    
     This class provides functionality to create and manage data streams
     from various sources like Kafka topics.
     """
@@ -16,42 +14,17 @@
 
     def __repr__(self):
         """Returns the string representation of the PyContext object.
-
+        
         Returns:
             str: String representation of the underlying PyContext.
-=======
-    This class provides an interface for creating and managing data streams,
-    particularly for working with Kafka topics and stream processing.
-
-    Attributes:
-        ctx: Internal PyContext instance managing Rust-side operations
-    """
-
-    def __init__(self) -> None:
-        """Initialize a new Context instance."""
-        self.ctx = PyContext()
-
-    def __repr__(self):
-        """Return a string representation of the Context object.
-
-        Returns:
-            str: A detailed string representation of the context
->>>>>>> f6526897
         """
         return self.ctx.__repr__()
 
     def __str__(self):
-<<<<<<< HEAD
         """Returns the string representation of the PyContext object.
-
+        
         Returns:
             str: String representation of the underlying PyContext.
-=======
-        """Return a readable string description of the Context object.
-
-        Returns:
-            str: A human-readable string description
->>>>>>> f6526897
         """
         return self.ctx.__str__()
 
@@ -63,35 +36,17 @@
         timestamp_column: str | None = None,
         group_id: str = "default_group",
     ) -> DataStream:
-<<<<<<< HEAD
         """Creates a new DataStream from a Kafka topic.
 
         Args:
             topic: The name of the Kafka topic to consume from.
             sample_json: A sample JSON string representing the expected message format.
             bootstrap_servers: Comma-separated list of Kafka broker addresses.
-            timestamp_column: Optional column name containing message timestamps. If this is not specified it will default to using the kafka timestamp the message was received at.
+            timestamp_column: Optional column name containing message timestamps.
             group_id: Kafka consumer group ID, defaults to "default_group".
 
         Returns:
             DataStream: A new DataStream instance connected to the specified topic.
-=======
-        """Create a new DataStream from a Kafka topic.
-
-        Args:
-            topic: Name of the Kafka topic to consume from
-            sample_json: Sample JSON string representing the expected message format
-            bootstrap_servers: Comma-separated list of Kafka broker addresses
-            timestamp_column: Column name containing event timestamps
-            group_id: Kafka consumer group ID (defaults to "default_group")
-
-        Returns:
-            DataStream: A new DataStream instance configured for the specified topic
-
-        Raises:
-            ValueError: If the topic name is empty or invalid
-            ConnectionError: If unable to connect to Kafka brokers
->>>>>>> f6526897
         """
         py_ds = self.ctx.from_topic(
             topic,
